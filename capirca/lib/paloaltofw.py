--- conflicted
+++ resolved
@@ -919,12 +919,9 @@
       ip = etree.SubElement(entry, "ip-netmask")
       ip.text = str(address_book_names_dict[name])
 
-<<<<<<< HEAD
+    vsys_entry.append(tag)
+
     self.config = config
-=======
-    vsys_entry.append(tag)
-
->>>>>>> 0d008b19
     document = etree.tostring(config, encoding="UTF-8")
     dom = minidom.parseString(document.decode("UTF-8"))
 
